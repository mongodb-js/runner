{
  "name": "mongodb-runner",
<<<<<<< HEAD
  "version": "4.3.3",
=======
  "version": "4.4.0",
>>>>>>> 13d8ea1b
  "author": "Lucas Hrabovsky <hrabovsky.lucas@gmail.com> (https://imlucas.com)",
  "description": "The easiest way to test your code against MongoDB Server.",
  "scripts": {
    "check": "mongodb-js-precommit",
    "test": "mocha"
  },
  "bin": {
    "mongodb-runner": "./bin/mongodb-runner.js"
  },
  "homepage": "http://github.com/mongodb-js/runner",
  "repository": {
    "type": "git",
    "url": "git://github.com/mongodb-js/runner.git"
  },
  "check": {
    "entries": [
      "bin/*.js"
    ],
    "ignore": [
      "coverage/{*,**/*}"
    ]
  },
  "dependency-check": {
    "entries": [
      "mocha/after.js",
      "mocha/before.js"
    ]
  },
  "keywords": [
    "mongodb",
    "mongodb.js"
  ],
  "license": "Apache-2.0",
  "dependencies": {
    "async": "^2.0.0",
    "clui": "^0.3.1",
    "debug": ">= 2.6.9 < 3.0.0 || >= 3.1.0",
    "fs-extra": "^4.0.2",
    "is-mongodb-running": "^1.0.1",
    "lodash.defaults": "^4.0.1",
    "minimist": "^1.2.0",
    "mkdirp": "^0.5.1",
    "mongodb": "^3.1.4",
    "mongodb-dbpath": "^0.0.1",
    "mongodb-tools": "mongodb-js/mongodb-tools#194bdd6ac7922f8dcf3853de1aece0b0fdda93cf",
<<<<<<< HEAD
    "mongodb-version-manager": "mongodb-js/mongodb-version-manager#495ee0740142ecda003b9a79ac773ac2b91e26ec",
=======
    "mongodb-version-manager": "^1.2.0",
>>>>>>> 13d8ea1b
    "untildify": "^3.0.0",
    "which": "^1.2.4"
  },
  "devDependencies": {
    "eslint-config-mongodb-js": "^3.0.0",
    "github-release": "^0.2.0",
    "kill-mongodb": "^1.0.1",
    "lone": "^0.5.0",
    "mocha": "^5.2.0",
<<<<<<< HEAD
    "mongodb-js-precommit": "^0.3.0",
=======
    "mongodb-js-precommit": "^1.0.0",
>>>>>>> 13d8ea1b
    "tmp": "0.0.33"
  }
}<|MERGE_RESOLUTION|>--- conflicted
+++ resolved
@@ -1,10 +1,6 @@
 {
   "name": "mongodb-runner",
-<<<<<<< HEAD
-  "version": "4.3.3",
-=======
   "version": "4.4.0",
->>>>>>> 13d8ea1b
   "author": "Lucas Hrabovsky <hrabovsky.lucas@gmail.com> (https://imlucas.com)",
   "description": "The easiest way to test your code against MongoDB Server.",
   "scripts": {
@@ -50,11 +46,7 @@
     "mongodb": "^3.1.4",
     "mongodb-dbpath": "^0.0.1",
     "mongodb-tools": "mongodb-js/mongodb-tools#194bdd6ac7922f8dcf3853de1aece0b0fdda93cf",
-<<<<<<< HEAD
-    "mongodb-version-manager": "mongodb-js/mongodb-version-manager#495ee0740142ecda003b9a79ac773ac2b91e26ec",
-=======
     "mongodb-version-manager": "^1.2.0",
->>>>>>> 13d8ea1b
     "untildify": "^3.0.0",
     "which": "^1.2.4"
   },
@@ -64,11 +56,7 @@
     "kill-mongodb": "^1.0.1",
     "lone": "^0.5.0",
     "mocha": "^5.2.0",
-<<<<<<< HEAD
-    "mongodb-js-precommit": "^0.3.0",
-=======
     "mongodb-js-precommit": "^1.0.0",
->>>>>>> 13d8ea1b
     "tmp": "0.0.33"
   }
 }